--- conflicted
+++ resolved
@@ -5,15 +5,11 @@
 See documentation in docs/topics/request-response.rst
 """
 
-<<<<<<< HEAD
 from contextlib import suppress
 from typing import Generator
-=======
->>>>>>> 07b8cd28
 from urllib.parse import urljoin
 
 import parsel
-import six
 from w3lib.encoding import (html_body_declared_encoding, html_to_unicode,
                             http_content_type_encoding, resolve_encoding)
 from w3lib.html import strip_html5_whitespace
