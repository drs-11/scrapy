[pytest]
usefixtures = chdir
python_files=test_*.py __init__.py
python_classes=
addopts =
    --assert=plain
    --doctest-modules
    --ignore=docs/_ext
    --ignore=docs/conf.py
    --ignore=docs/news.rst
    --ignore=docs/topics/dynamic-content.rst
    --ignore=docs/topics/items.rst
    --ignore=docs/topics/leaks.rst
    --ignore=docs/topics/loaders.rst
    --ignore=docs/topics/selectors.rst
    --ignore=docs/topics/shell.rst
    --ignore=docs/topics/stats.rst
    --ignore=docs/topics/telnetconsole.rst
    --ignore=docs/utils
twisted = 1
markers =
    only_asyncio: marks tests as only enabled when --reactor=asyncio is passed
flake8-max-line-length = 119
flake8-ignore =
    W503

    # Exclude files that are meant to provide top-level imports
    # E402: Module level import not at top of file
    # F401: Module imported but unused
    scrapy/core/downloader/handlers/http.py F401
    scrapy/http/__init__.py F401
    scrapy/linkextractors/__init__.py E402 F401
    scrapy/spiders/__init__.py E402 F401

    # Issues pending a review:
    scrapy/__init__.py E402
    scrapy/selector/__init__.py F403
<<<<<<< HEAD
    scrapy/selector/unified.py E501 E111
    # scrapy/settings
    scrapy/settings/__init__.py E501
    scrapy/settings/default_settings.py E501 E114 E116
    scrapy/settings/deprecated.py E501
    # scrapy/spidermiddlewares
    scrapy/spidermiddlewares/httperror.py E501
    scrapy/spidermiddlewares/offsite.py E501
    scrapy/spidermiddlewares/referer.py E501
    scrapy/spidermiddlewares/urllength.py E501
    # scrapy/spiders
    scrapy/spiders/__init__.py E501 E402
    scrapy/spiders/crawl.py E501
    scrapy/spiders/feed.py E501
    scrapy/spiders/sitemap.py E501
    # scrapy/utils
    scrapy/utils/asyncio.py E501
    scrapy/utils/asyncgen.py E501
    scrapy/utils/benchserver.py E501
    scrapy/utils/conf.py E402 E501
    scrapy/utils/datatypes.py E501
    scrapy/utils/decorators.py E501
    scrapy/utils/defer.py E501 E128
    scrapy/utils/deprecate.py E501
    scrapy/utils/gz.py E501
=======
    scrapy/spiders/__init__.py E402
>>>>>>> febe82a9
    scrapy/utils/http.py F403
    scrapy/utils/markup.py F403
<<<<<<< HEAD
    scrapy/utils/middlewares.py E501
    scrapy/utils/misc.py E501
    scrapy/utils/multipart.py F403
    scrapy/utils/project.py E501
    scrapy/utils/python.py E501
    scrapy/utils/reactor.py E501
    scrapy/utils/reqser.py E501
    scrapy/utils/request.py E501
    scrapy/utils/response.py E501 E128
    scrapy/utils/signal.py E501 E128
    scrapy/utils/sitemap.py E501
    scrapy/utils/spider.py E501
    scrapy/utils/ssl.py E501
    scrapy/utils/test.py E501
    scrapy/utils/url.py E501 F403 E128 F405
    # scrapy
    scrapy/__init__.py E402 E501
    scrapy/cmdline.py E501
    scrapy/crawler.py E501
    scrapy/dupefilters.py E501
    scrapy/exceptions.py E501
    scrapy/exporters.py E501
    scrapy/interfaces.py E501
    scrapy/item.py E501 E128
    scrapy/link.py E501
    scrapy/logformatter.py E501
    scrapy/mail.py E402 E128 E501
    scrapy/middleware.py E128 E501
    scrapy/pqueues.py E501
    scrapy/resolver.py E501
    scrapy/responsetypes.py E128 E501
    scrapy/robotstxt.py E501
    scrapy/shell.py E501
    scrapy/signalmanager.py E501
    scrapy/spiderloader.py F841 E501
    scrapy/squeues.py E128
    scrapy/statscollectors.py E501
    # tests
    tests/__init__.py E402 E501
    tests/mockserver.py E501
    tests/pipelines.py F841
    tests/spiders.py E501
    tests/test_closespider.py E501
    tests/test_command_fetch.py E501
    tests/test_command_parse.py E501 E128
    tests/test_command_shell.py E501 E128
    tests/test_commands.py E128 E501
    tests/test_contracts.py E501 E128
    tests/test_crawl.py E501 E741
    tests/test_crawler.py F841 E501
    tests/test_dependencies.py F841 E501
    tests/test_downloader_handlers.py E128 E501
    tests/test_downloadermiddleware.py E501
    tests/test_downloadermiddleware_ajaxcrawlable.py E501
    tests/test_downloadermiddleware_cookies.py E741 E501 E128
    tests/test_downloadermiddleware_defaultheaders.py E501
    tests/test_downloadermiddleware_downloadtimeout.py E501
    tests/test_downloadermiddleware_httpcache.py E501
    tests/test_downloadermiddleware_httpcompression.py E501
    tests/test_downloadermiddleware_decompression.py E501
    tests/test_downloadermiddleware_httpproxy.py E501 E128
    tests/test_downloadermiddleware_redirect.py E501 E128
    tests/test_downloadermiddleware_retry.py E501 E128
    tests/test_downloadermiddleware_robotstxt.py E501
    tests/test_downloadermiddleware_stats.py E501
    tests/test_dupefilters.py E501 E741 E128
    tests/test_engine.py E501 E128
    tests/test_exporters.py E501 E128
    tests/test_extension_telnet.py F841
    tests/test_feedexport.py E501 F841
    tests/test_http_cookies.py E501
    tests/test_http_headers.py E501
    tests/test_http_request.py E402 E501 E128 E128
    tests/test_http_response.py E501 E128
    tests/test_item.py E128 F841
    tests/test_link.py E501
    tests/test_linkextractors.py E501 E128
    tests/test_loader.py E501 E741 E128 E117
    tests/test_logformatter.py E128 E501
    tests/test_mail.py E128 E501
    tests/test_middleware.py E501 E128
    tests/test_pipeline_crawl.py E501 E128
    tests/test_pipeline_files.py E501
    tests/test_pipeline_images.py F841 E501
    tests/test_pipeline_media.py E501 E741 E128
    tests/test_proxy_connect.py E501 E741
    tests/test_request_cb_kwargs.py E501
    tests/test_responsetypes.py E501
    tests/test_robotstxt_interface.py E501 E501
    tests/test_scheduler.py E501
    tests/test_selector.py E501
    tests/test_spider.py E501
    tests/test_spidermiddleware.py E501
    tests/test_spidermiddleware_httperror.py E128 E501 E121
    tests/test_spidermiddleware_offsite.py E501 E128 E111
    tests/test_spidermiddleware_output_chain.py E501
    tests/test_spidermiddleware_referer.py E501 F841 E501 E121
    tests/test_squeues.py E501 E741
    tests/test_utils_asyncio.py E501
    tests/test_utils_asyncgen.py E501
    tests/test_utils_conf.py E501 E128
    tests/test_utils_curl.py E501
    tests/test_utils_datatypes.py E402 E501
    tests/test_utils_defer.py E501 F841
    tests/test_utils_deprecate.py F841 E501
    tests/test_utils_http.py E501 E128
    tests/test_utils_iterators.py E501 E128
    tests/test_utils_log.py E741
    tests/test_utils_python.py E501
    tests/test_utils_reqser.py E501 E128
    tests/test_utils_request.py E501 E128
    tests/test_utils_response.py E501
    tests/test_utils_signal.py E741 F841
    tests/test_utils_sitemap.py E128 E501
    tests/test_utils_url.py E501 E501
    tests/test_webclient.py E501 E128 E402
    tests/test_cmdline/__init__.py E501
    tests/test_settings/__init__.py E501 E128
    tests/test_spiderloader/__init__.py E128 E501
    tests/test_utils_misc/__init__.py E501
=======
    scrapy/utils/multipart.py F403
    scrapy/utils/url.py F403 F405
    tests/test_loader.py E741
    tests/test_webclient.py E402
>>>>>>> febe82a9
<|MERGE_RESOLUTION|>--- conflicted
+++ resolved
@@ -35,161 +35,10 @@
     # Issues pending a review:
     scrapy/__init__.py E402
     scrapy/selector/__init__.py F403
-<<<<<<< HEAD
-    scrapy/selector/unified.py E501 E111
-    # scrapy/settings
-    scrapy/settings/__init__.py E501
-    scrapy/settings/default_settings.py E501 E114 E116
-    scrapy/settings/deprecated.py E501
-    # scrapy/spidermiddlewares
-    scrapy/spidermiddlewares/httperror.py E501
-    scrapy/spidermiddlewares/offsite.py E501
-    scrapy/spidermiddlewares/referer.py E501
-    scrapy/spidermiddlewares/urllength.py E501
-    # scrapy/spiders
-    scrapy/spiders/__init__.py E501 E402
-    scrapy/spiders/crawl.py E501
-    scrapy/spiders/feed.py E501
-    scrapy/spiders/sitemap.py E501
-    # scrapy/utils
-    scrapy/utils/asyncio.py E501
-    scrapy/utils/asyncgen.py E501
-    scrapy/utils/benchserver.py E501
-    scrapy/utils/conf.py E402 E501
-    scrapy/utils/datatypes.py E501
-    scrapy/utils/decorators.py E501
-    scrapy/utils/defer.py E501 E128
-    scrapy/utils/deprecate.py E501
-    scrapy/utils/gz.py E501
-=======
     scrapy/spiders/__init__.py E402
->>>>>>> febe82a9
     scrapy/utils/http.py F403
     scrapy/utils/markup.py F403
-<<<<<<< HEAD
-    scrapy/utils/middlewares.py E501
-    scrapy/utils/misc.py E501
-    scrapy/utils/multipart.py F403
-    scrapy/utils/project.py E501
-    scrapy/utils/python.py E501
-    scrapy/utils/reactor.py E501
-    scrapy/utils/reqser.py E501
-    scrapy/utils/request.py E501
-    scrapy/utils/response.py E501 E128
-    scrapy/utils/signal.py E501 E128
-    scrapy/utils/sitemap.py E501
-    scrapy/utils/spider.py E501
-    scrapy/utils/ssl.py E501
-    scrapy/utils/test.py E501
-    scrapy/utils/url.py E501 F403 E128 F405
-    # scrapy
-    scrapy/__init__.py E402 E501
-    scrapy/cmdline.py E501
-    scrapy/crawler.py E501
-    scrapy/dupefilters.py E501
-    scrapy/exceptions.py E501
-    scrapy/exporters.py E501
-    scrapy/interfaces.py E501
-    scrapy/item.py E501 E128
-    scrapy/link.py E501
-    scrapy/logformatter.py E501
-    scrapy/mail.py E402 E128 E501
-    scrapy/middleware.py E128 E501
-    scrapy/pqueues.py E501
-    scrapy/resolver.py E501
-    scrapy/responsetypes.py E128 E501
-    scrapy/robotstxt.py E501
-    scrapy/shell.py E501
-    scrapy/signalmanager.py E501
-    scrapy/spiderloader.py F841 E501
-    scrapy/squeues.py E128
-    scrapy/statscollectors.py E501
-    # tests
-    tests/__init__.py E402 E501
-    tests/mockserver.py E501
-    tests/pipelines.py F841
-    tests/spiders.py E501
-    tests/test_closespider.py E501
-    tests/test_command_fetch.py E501
-    tests/test_command_parse.py E501 E128
-    tests/test_command_shell.py E501 E128
-    tests/test_commands.py E128 E501
-    tests/test_contracts.py E501 E128
-    tests/test_crawl.py E501 E741
-    tests/test_crawler.py F841 E501
-    tests/test_dependencies.py F841 E501
-    tests/test_downloader_handlers.py E128 E501
-    tests/test_downloadermiddleware.py E501
-    tests/test_downloadermiddleware_ajaxcrawlable.py E501
-    tests/test_downloadermiddleware_cookies.py E741 E501 E128
-    tests/test_downloadermiddleware_defaultheaders.py E501
-    tests/test_downloadermiddleware_downloadtimeout.py E501
-    tests/test_downloadermiddleware_httpcache.py E501
-    tests/test_downloadermiddleware_httpcompression.py E501
-    tests/test_downloadermiddleware_decompression.py E501
-    tests/test_downloadermiddleware_httpproxy.py E501 E128
-    tests/test_downloadermiddleware_redirect.py E501 E128
-    tests/test_downloadermiddleware_retry.py E501 E128
-    tests/test_downloadermiddleware_robotstxt.py E501
-    tests/test_downloadermiddleware_stats.py E501
-    tests/test_dupefilters.py E501 E741 E128
-    tests/test_engine.py E501 E128
-    tests/test_exporters.py E501 E128
-    tests/test_extension_telnet.py F841
-    tests/test_feedexport.py E501 F841
-    tests/test_http_cookies.py E501
-    tests/test_http_headers.py E501
-    tests/test_http_request.py E402 E501 E128 E128
-    tests/test_http_response.py E501 E128
-    tests/test_item.py E128 F841
-    tests/test_link.py E501
-    tests/test_linkextractors.py E501 E128
-    tests/test_loader.py E501 E741 E128 E117
-    tests/test_logformatter.py E128 E501
-    tests/test_mail.py E128 E501
-    tests/test_middleware.py E501 E128
-    tests/test_pipeline_crawl.py E501 E128
-    tests/test_pipeline_files.py E501
-    tests/test_pipeline_images.py F841 E501
-    tests/test_pipeline_media.py E501 E741 E128
-    tests/test_proxy_connect.py E501 E741
-    tests/test_request_cb_kwargs.py E501
-    tests/test_responsetypes.py E501
-    tests/test_robotstxt_interface.py E501 E501
-    tests/test_scheduler.py E501
-    tests/test_selector.py E501
-    tests/test_spider.py E501
-    tests/test_spidermiddleware.py E501
-    tests/test_spidermiddleware_httperror.py E128 E501 E121
-    tests/test_spidermiddleware_offsite.py E501 E128 E111
-    tests/test_spidermiddleware_output_chain.py E501
-    tests/test_spidermiddleware_referer.py E501 F841 E501 E121
-    tests/test_squeues.py E501 E741
-    tests/test_utils_asyncio.py E501
-    tests/test_utils_asyncgen.py E501
-    tests/test_utils_conf.py E501 E128
-    tests/test_utils_curl.py E501
-    tests/test_utils_datatypes.py E402 E501
-    tests/test_utils_defer.py E501 F841
-    tests/test_utils_deprecate.py F841 E501
-    tests/test_utils_http.py E501 E128
-    tests/test_utils_iterators.py E501 E128
-    tests/test_utils_log.py E741
-    tests/test_utils_python.py E501
-    tests/test_utils_reqser.py E501 E128
-    tests/test_utils_request.py E501 E128
-    tests/test_utils_response.py E501
-    tests/test_utils_signal.py E741 F841
-    tests/test_utils_sitemap.py E128 E501
-    tests/test_utils_url.py E501 E501
-    tests/test_webclient.py E501 E128 E402
-    tests/test_cmdline/__init__.py E501
-    tests/test_settings/__init__.py E501 E128
-    tests/test_spiderloader/__init__.py E128 E501
-    tests/test_utils_misc/__init__.py E501
-=======
     scrapy/utils/multipart.py F403
     scrapy/utils/url.py F403 F405
     tests/test_loader.py E741
-    tests/test_webclient.py E402
->>>>>>> febe82a9
+    tests/test_webclient.py E402