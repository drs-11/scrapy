# Tests requirements
jmespath
mitmproxy; python_version >= '3.6'
mitmproxy<4.0.0; python_version < '3.6'
pytest < 5.4
pytest-cov
pytest-twisted >= 1.11
pytest-xdist
<<<<<<< HEAD
pytest-azurepipelines
sybil
=======
sybil >= 1.3.0  # https://github.com/cjw296/sybil/issues/20#issuecomment-605433422
>>>>>>> 3fb00271
testfixtures

# optional for shell wrapper tests
bpython
brotlipy
ipython
pywin32; sys_platform == "win32"<|MERGE_RESOLUTION|>--- conflicted
+++ resolved
@@ -3,15 +3,11 @@
 mitmproxy; python_version >= '3.6'
 mitmproxy<4.0.0; python_version < '3.6'
 pytest < 5.4
+pytest-azurepipelines
 pytest-cov
 pytest-twisted >= 1.11
 pytest-xdist
-<<<<<<< HEAD
-pytest-azurepipelines
-sybil
-=======
 sybil >= 1.3.0  # https://github.com/cjw296/sybil/issues/20#issuecomment-605433422
->>>>>>> 3fb00271
 testfixtures
 
 # optional for shell wrapper tests
